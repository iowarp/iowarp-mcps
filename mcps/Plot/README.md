--- conflicted
+++ resolved
@@ -19,7 +19,6 @@
 Go to: `Settings` -> `Cursor Settings` -> `MCP` -> `Add new global MCP server`
 
 Pasting the following configuration into your Cursor `~/.cursor/mcp.json` file is the recommended approach. You may also install in a specific project by creating `.cursor/mcp.json` in your project folder. See [Cursor MCP docs](https://docs.cursor.com/context/model-context-protocol) for more info.
-<<<<<<< HEAD
 
 ```json
 {
@@ -67,7 +66,7 @@
 <details>
 <summary><b>Install in Claude Desktop</b></summary>
 
-=======
+Add this to your Claude Desktop `claude_desktop_config.json` file. See [Claude Desktop MCP docs](https://modelcontextprotocol.io/quickstart/user) for more info.
 
 ```json
 {
@@ -83,55 +82,6 @@
 </details>
 
 <details>
-<summary><b>Install in VS Code</b></summary>
-
-Add this to your VS Code MCP config file. See [VS Code MCP docs](https://code.visualstudio.com/docs/copilot/chat/mcp-servers) for more info.
-
-```json
-"mcp": {
-  "servers": {
-    "plot-mcp": {
-      "type": "stdio",
-      "command": "uvx",
-      "args": ["iowarp-mcps", "plot"]
-    }
-  }
-}
-```
-
-</details>
-
-<details>
-<summary><b>Install in Claude Code</b></summary>
-
-Run this command. See [Claude Code MCP docs](https://docs.anthropic.com/en/docs/agents-and-tools/claude-code/tutorials#set-up-model-context-protocol-mcp) for more info.
-
-```sh
-claude mcp add plot-mcp -- uvx iowarp-mcps plot
-```
-
-</details>
-
-<details>
-<summary><b>Install in Claude Desktop</b></summary>
-
->>>>>>> c703e024
-Add this to your Claude Desktop `claude_desktop_config.json` file. See [Claude Desktop MCP docs](https://modelcontextprotocol.io/quickstart/user) for more info.
-
-```json
-{
-  "mcpServers": {
-    "plot-mcp": {
-      "command": "uvx",
-      "args": ["iowarp-mcps", "plot"]
-    }
-  }
-}
-```
-
-</details>
-
-<details>
 <summary><b>Manual Setup</b></summary>
 
 **Linux/macOS:**
@@ -159,163 +109,6 @@
 
 ## Capabilities
 
-<<<<<<< HEAD
-### `line_plot`
-**Description**: Create a line plot from data file with comprehensive visualization options.
-
-**Parameters**:
-- `file_path` (str): Parameter for file_path
-- `x_column` (str): Parameter for x_column
-- `y_column` (str): Parameter for y_column
-- `title` (str, optional): Parameter for title (default: Line Plot)
-- `output_path` (str, optional): Parameter for output_path (default: line_plot.png)
-
-**Returns**: Dictionary containing: - plot_info: Details about the generated plot including dimensions and format - data_summary: Statistical summary of the plotted data - file_details: Information about the output file size and location - visualization_stats: Metrics about data points and trends
-
-### `bar_plot`
-**Description**: Create a bar plot from data file with comprehensive customization options.
-
-**Parameters**:
-- `file_path` (str): Parameter for file_path
-- `x_column` (str): Parameter for x_column
-- `y_column` (str): Parameter for y_column
-- `title` (str, optional): Parameter for title (default: Bar Plot)
-- `output_path` (str, optional): Parameter for output_path (default: bar_plot.png)
-
-**Returns**: Dictionary containing: - plot_info: Details about the generated bar chart including bar count and styling - data_summary: Statistical summary of the categorical and numerical data - file_details: Information about the output file size and location - visualization_stats: Metrics about data distribution and categories
-
-### `scatter_plot`
-**Description**: Create a scatter plot from data file with advanced correlation analysis.
-
-**Parameters**:
-- `file_path` (str): Parameter for file_path
-- `x_column` (str): Parameter for x_column
-- `y_column` (str): Parameter for y_column
-- `title` (str, optional): Parameter for title (default: Scatter Plot)
-- `output_path` (str, optional): Parameter for output_path (default: scatter_plot.png)
-
-**Returns**: Dictionary containing: - plot_info: Details about the generated scatter plot including point count and styling - correlation_stats: Statistical correlation metrics and trend analysis - data_summary: Statistical summary of both x and y variables - file_details: Information about the output file size and location
-
-### `histogram_plot`
-**Description**: Create a histogram from data file with advanced statistical analysis.
-
-**Parameters**:
-- `file_path` (str): Parameter for file_path
-- `column` (str): Parameter for column
-- `bins` (int, optional): Parameter for bins (default: 30)
-- `title` (str, optional): Parameter for title (default: Histogram)
-- `output_path` (str, optional): Parameter for output_path (default: histogram.png)
-
-**Returns**: Dictionary containing: - plot_info: Details about the generated histogram including bin information - distribution_stats: Statistical metrics including mean, median, mode, and standard deviation - data_summary: Comprehensive summary of the data distribution - file_details: Information about the output file size and location
-
-### `heatmap_plot`
-**Description**: Create a heatmap from data file with advanced correlation visualization.
-
-**Parameters**:
-- `file_path` (str): Parameter for file_path
-- `title` (str, optional): Parameter for title (default: Heatmap)
-- `output_path` (str, optional): Parameter for output_path (default: heatmap.png)
-
-**Returns**: Dictionary containing: - plot_info: Details about the generated heatmap including matrix dimensions - correlation_matrix: Full correlation matrix with statistical significance - data_summary: Statistical summary of all numerical variables - file_details: Information about the output file size and location
-
-### `data_info`
-**Description**: Get comprehensive data file information with detailed analysis.
-
-**Parameters**:
-- `file_path` (str): Parameter for file_path
-
-**Returns**: Dictionary containing: - data_schema: Column names, data types, and null value analysis - data_quality: Missing values, duplicates, and data consistency metrics - statistical_summary: Basic statistics for numerical and categorical columns - visualization_recommendations: Suggested plot types based on data characteristics
-## Examples
-
-### 1. Data Exploration and Analysis
-```
-I have a CSV file at /data/sales_data.csv with sales information. Can you first analyze the data structure and then create appropriate visualizations to show sales trends over time?
-```
-
-**Tools called:**
-- `data_info` - Analyze the dataset structure
-- `line_plot` - Create time-series plots showing sales trends
-
-This prompt will:
-- Use `data_info` to analyze the dataset structure
-- Create time-series plots using `line_plot` showing sales trends
-- Provide statistical insights about the data
-
-<!-- **Output:** -->
-<!-- Add your output images here -->
-<!-- ![Data Info Output](images/example1_data_info.png) -->
-<!-- ![Sales Trends Line Plot](images/example1_sales_trends.png) -->
-
-### 2. Comparative Analysis with Multiple Charts
-```
-Using the file /data/survey_results.csv, create a comprehensive analysis showing:
-1. Age distribution of respondents (histogram)
-2. Correlation between satisfaction scores (heatmap)  
-3. Department vs average salary comparison (bar chart)
-```
-
-**Tools called:**
-- `histogram_plot` - Age distribution of respondents
-- `heatmap_plot` - Correlation between satisfaction scores
-- `bar_plot` - Department vs average salary comparison
-
-This prompt will:
-- Generate multiple complementary visualizations
-- Provide statistical analysis for each chart type
-- Show data relationships and distributions
-- Create professional publication-ready plots
-
-<!-- **Output:** -->
-<!-- Add your output images here -->
-<!-- ![Age Distribution Histogram](images/example2_age_histogram.png) -->
-<!-- ![Satisfaction Scores Heatmap](images/example2_satisfaction_heatmap.png) -->
-<!-- ![Department Salary Comparison](images/example2_department_salary.png) -->
-
-### 3. Scientific Data Visualization
-```
-I have temperature measurement data in /data/temperature.csv. Create a scatter plot showing the relationship between ambient temperature and device performance, and add a trend analysis.
-```
-
-**Tools called:**
-- `scatter_plot` - Relationship between ambient temperature and device performance
-
-This prompt will:
-- Create correlation analysis between variables using `scatter_plot`
-- Generate scatter plot with trend lines
-- Provide statistical correlation metrics
-- Include uncertainty analysis if applicable
-
-<!-- **Output:** -->
-<!-- Add your output images here -->
-<!-- ![Temperature vs Performance Scatter Plot](images/example3_temperature_scatter.png) -->
-
-### 4. Business Intelligence Dashboard
-```
-From /data/quarterly_metrics.xlsx, create visualizations showing:
-- Revenue trends by quarter (line plot)
-- Performance metrics distribution (histogram)
-- Regional comparison (bar chart)
-```
-
-**Tools called:**
-- `line_plot` - Revenue trends by quarter
-- `histogram_plot` - Performance metrics distribution
-- `bar_plot` - Regional comparison
-
-This prompt will:
-- Handle Excel file format automatically
-- Create multiple business-focused visualizations
-- Provide executive summary statistics
-- Generate dashboard-style layouts
-
-<!-- **Output:** -->
-<!-- Add your output images here -->
-<!-- ![Revenue Trends Line Plot](images/example4_revenue_trends.png) -->
-<!-- ![Performance Metrics Histogram](images/example4_performance_histogram.png) -->
-<!-- ![Regional Comparison Bar Chart](images/example4_regional_comparison.png) -->
-
-### 5. Research Data Publication
-=======
 
 ## Examples
 
@@ -432,32 +225,6 @@
 ### 6. Quick Data Quality Check
 ```
 I need to quickly assess the quality of my dataset at /data/customer_data.csv - show me data completeness, distributions, and suggest the best visualization approaches.
->>>>>>> c703e024
-```
-Using /data/experiment_results.csv, create publication-quality figures showing experimental conditions vs outcomes with proper error handling and statistical annotations.
-```
-
-**Tools called:**
-- `data_info` - Analyze experimental data structure and quality
-- `scatter_plot` - Show relationship between experimental conditions and outcomes
-- `heatmap_plot` - Display correlation matrix of experimental variables
-
-This prompt will:
-- Use `data_info` to analyze data structure and handle missing values
-- Generate `scatter_plot` for condition-outcome relationships
-- Create `heatmap_plot` for correlation analysis
-- Generate publication-ready 300 DPI plots
-- Include proper statistical annotations
-
-<!-- **Output:** -->
-<!-- Add your output images here -->
-<!-- ![Data Quality Report](images/example5_data_quality.png) -->
-<!-- ![Experimental Conditions vs Outcomes](images/example5_experiment_scatter.png) -->
-<!-- ![Correlation Matrix Heatmap](images/example5_correlation_heatmap.png) -->
-
-### 6. Quick Data Quality Check
-```
-I need to quickly assess the quality of my dataset at /data/customer_data.csv - show me data completeness, distributions, and suggest the best visualization approaches.
 ```
 
 **Tools called:**
@@ -469,18 +236,6 @@
 - Suggest optimal visualization strategies
 - Provide data cleaning recommendations
 
-<<<<<<< HEAD
-=======
-**Tools called:**
-- `data_info` - Comprehensive data quality assessment
-
-This prompt will:
-- Use `data_info` to perform comprehensive data quality assessment
-- Identify missing values and data issues
-- Suggest optimal visualization strategies
-- Provide data cleaning recommendations
-
->>>>>>> c703e024
 <!-- **Output:** -->
 <!-- Add your output images here -->
 <!-- ![Data Quality Assessment](images/example6_data_quality.png) -->
